<<<<<<< HEAD
import logging
from datetime import datetime

=======
>>>>>>> 76af109d
from django.core.exceptions import ObjectDoesNotExist
from django.db.models import Count
from django_filters.rest_framework import DjangoFilterBackend
from edx_rbac.mixins import PermissionRequiredForListingMixin
from rest_framework import filters, status, viewsets
from rest_framework.decorators import action
from rest_framework.response import Response

from license_manager.apps.api.serializers import (
    CustomTextSerializer,
    LicenseEmailSerializer,
    LicenseSerializer,
    SubscriptionPlanSerializer,
)
<<<<<<< HEAD
from license_manager.apps.api.tasks import send_reminder_email_task
=======
from license_manager.apps.api.utils import localized_utcnow
from license_manager.apps.subscriptions import constants, emails
>>>>>>> 76af109d
from license_manager.apps.subscriptions.constants import ASSIGNED
from license_manager.apps.subscriptions.models import (
    License,
    SubscriptionPlan,
    SubscriptionsRoleAssignment,
)


<<<<<<< HEAD
logger = logging.getLogger(__name__)


class SubscriptionViewSet(viewsets.ReadOnlyModelViewSet):
=======
class SubscriptionViewSet(PermissionRequiredForListingMixin, viewsets.ReadOnlyModelViewSet):
>>>>>>> 76af109d
    """ Viewset for read operations on SubscriptionPlans."""
    lookup_field = 'uuid'
    lookup_url_kwarg = 'subscription_uuid'
    serializer_class = SubscriptionPlanSerializer
    permission_required = constants.SUBSCRIPTIONS_ADMIN_ACCESS_PERMISSION

    # fields that control permissions for 'list' actions
    list_lookup_field = 'enterprise_customer_uuid'
    allowed_roles = [constants.SUBSCRIPTIONS_ADMIN_ROLE]
    role_assignment_class = SubscriptionsRoleAssignment

    @property
    def requested_enterprise_uuid(self):
        return self.request.query_params.get('enterprise_customer_uuid')

    @property
    def requested_subscription_uuid(self):
        return self.kwargs.get('subscription_uuid')

    def get_permission_object(self):
        """
        Used for "retrieve" actions.  Determines which SubscriptionPlan instances
        to check for role-based permissions against.
        """
        try:
            return SubscriptionPlan.objects.get(uuid=self.requested_subscription_uuid)
        except SubscriptionPlan.DoesNotExist:
            return None

    @property
    def base_queryset(self):
        """
        Required by the `PermissionRequiredForListingMixin`.
        For non-list actions, this is what's returned by `get_queryset()`.
        For list actions, some non-strict subset of this is what's returned by `get_queryset()`.
        """
        queryset = SubscriptionPlan.objects.all()
        if self.requested_enterprise_uuid:
            queryset = SubscriptionPlan.objects.filter(enterprise_customer_uuid=self.requested_enterprise_uuid)
        return queryset.order_by('-start_date')


class LicenseViewSet(PermissionRequiredForListingMixin, viewsets.ReadOnlyModelViewSet):
    """ Viewset for read operations on Licenses."""
    lookup_field = 'uuid'
    lookup_url_kwarg = 'license_uuid'
    filter_backends = [DjangoFilterBackend, filters.OrderingFilter, filters.SearchFilter]
    ordering_fields = [
        'user_email',
        'status',
        'activation_date',
        'last_remind_date',
    ]
    search_fields = ['user_email']
    filterset_fields = ['status']
    permission_required = constants.SUBSCRIPTIONS_ADMIN_ACCESS_PERMISSION

    # The fields that control permissions for 'list' actions.
    # Roles are granted on specific enterprise identifiers, so we have to join
    # from this model to SubscriptionPlan to find the corresponding customer identifier.
    list_lookup_field = 'subscription_plan__enterprise_customer_uuid'
    allowed_roles = [constants.SUBSCRIPTIONS_ADMIN_ROLE]
    role_assignment_class = SubscriptionsRoleAssignment

    def get_permission_object(self):
        """
        The requesting user needs access to the license's SubscriptionPlan
        in order to access the license.
        """
        return self._get_subscription_plan()

    @property
    def base_queryset(self):
        """
        Required by the `PermissionRequiredForListingMixin`.
        For non-list actions, this is what's returned by `get_queryset()`.
        For list actions, some non-strict subset of this is what's returned by `get_queryset()`.
        """
        return License.objects.filter(subscription_plan=self._get_subscription_plan()).order_by('-activation_date')

    def get_serializer_class(self):
        if self.action == 'remind':
            return LicenseEmailSerializer
        if self.action == 'remind_all':
            return CustomTextSerializer
        return LicenseSerializer

    def _get_subscription_plan(self):
        """
        Helper that returns the subscription plan specified by `subscription_uuid` in the request.
        """
        try:
            return SubscriptionPlan.objects.get(uuid=self.kwargs['subscription_uuid'])
        except SubscriptionPlan.DoesNotExist:
            return None

    def _get_custom_text(self, data):
        """
        Returns a dictionary with the custom text given in the POST data.
        """
        return {
            'greeting': data.get('greeting', ''),
            'closing': data.get('closing', ''),
        }

    def _validate_data(self, data):
        """
        Helper that validates the data sent in from a POST request.

        Raises an exception with the error in the serializer if the data is invalid.
        """
        serializer_class = self.get_serializer_class()
        serializer = serializer_class(data=data)
        serializer.is_valid(raise_exception=True)

    @action(detail=False, methods=['post'])
    def remind(self, request, subscription_uuid=None):
        """
        Given a single email in the POST data, sends a reminder email that they have a license pending activation.

        This endpoint reminds users by sending an email to the given email address, if there is a license which has not
        yet been activated that is associated with that email address.
        Additionally, updates the license to reflect that a reminder was just sent.

        # TODO: Restrict to enterprise admins with edx-rbac implementation
        """
        # Validate the user_email and text sent in the data
        self._validate_data(request.data)

        # Make sure there is a license that is still pending activation associated with the given email
        user_email = request.data.get('user_email')
        try:
            user_license = License.objects.get(user_email=user_email, status=ASSIGNED)
        except ObjectDoesNotExist:
            msg = 'Could not find any licenses pending activation that are associated with the email: {}'.format(
                user_email,
            )
            return Response(msg, status=status.HTTP_404_NOT_FOUND)

        # Send activation reminder email
        async_task = send_reminder_email_task.delay(
            self._get_custom_text(request.data),
            [user_email],
            self.kwargs['subscription_uuid'],
        )
        message = (
            'Spinning off send_reminder_email_task (%s) for SubscriptionPlan (%s) to email 1 recipient.'
        )
        logger.info(message, async_task.task_id, self.kwargs['subscription_uuid'])

        # Set last remind date to now
        user_license.last_remind_date = localized_utcnow()
        user_license.save()

        return Response(status=status.HTTP_200_OK)

    @action(detail=False, methods=['post'], url_path='remind-all')
    def remind_all(self, request, subscription_uuid=None):
        """
        Reminds all users in the subscription who have a pending license that their license is awaiting activation.

        Additionally, updates all pending licenses to reflect that a reminder was just sent.
        """
        # Validate the text sent in the data
        self._validate_data(request.data)

        subscription_plan = self._get_subscription_plan()
        pending_licenses = License.objects.filter(subscription_plan=subscription_plan, status=ASSIGNED)
        if not pending_licenses:
            return Response('Could not find any licenses pending activation', status=status.HTTP_404_NOT_FOUND)

        pending_user_emails = [license.user_email for license in pending_licenses]
        # Send activation reminder email to all pending users
        async_task = send_reminder_email_task.delay(
            self._get_custom_text(request.data),
            pending_user_emails,
            self.kwargs['subscription_uuid'],
        )
        message = (
            'Spinning off send_reminder_email_task (%s) for SubscriptionPlan (%s) to email (%s) recipients.'
        )
        logger.info(message, async_task.task_id, self.kwargs['subscription_uuid'], len(pending_user_emails))

        # Set last remind date to now for all pending licenses
        for pending_license in pending_licenses:
            pending_license.last_remind_date = localized_utcnow()
        License.objects.bulk_update(pending_licenses, ['last_remind_date'])

        return Response(status=status.HTTP_200_OK)

    @action(detail=False, methods=['get'])
    def overview(self, request, subscription_uuid=None):
        queryset = self.filter_queryset(self.get_queryset())
        queryset_values = queryset.values('status').annotate(count=Count('status')).order_by('-count')
        license_overview = list(queryset_values)
        return Response(license_overview, status=status.HTTP_200_OK)<|MERGE_RESOLUTION|>--- conflicted
+++ resolved
@@ -1,9 +1,5 @@
-<<<<<<< HEAD
 import logging
-from datetime import datetime
-
-=======
->>>>>>> 76af109d
+
 from django.core.exceptions import ObjectDoesNotExist
 from django.db.models import Count
 from django_filters.rest_framework import DjangoFilterBackend
@@ -18,12 +14,9 @@
     LicenseSerializer,
     SubscriptionPlanSerializer,
 )
-<<<<<<< HEAD
 from license_manager.apps.api.tasks import send_reminder_email_task
-=======
 from license_manager.apps.api.utils import localized_utcnow
-from license_manager.apps.subscriptions import constants, emails
->>>>>>> 76af109d
+from license_manager.apps.subscriptions import constants
 from license_manager.apps.subscriptions.constants import ASSIGNED
 from license_manager.apps.subscriptions.models import (
     License,
@@ -32,14 +25,10 @@
 )
 
 
-<<<<<<< HEAD
 logger = logging.getLogger(__name__)
 
 
-class SubscriptionViewSet(viewsets.ReadOnlyModelViewSet):
-=======
 class SubscriptionViewSet(PermissionRequiredForListingMixin, viewsets.ReadOnlyModelViewSet):
->>>>>>> 76af109d
     """ Viewset for read operations on SubscriptionPlans."""
     lookup_field = 'uuid'
     lookup_url_kwarg = 'subscription_uuid'
