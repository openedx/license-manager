--- conflicted
+++ resolved
@@ -219,7 +219,6 @@
     return str(date)
 
 
-<<<<<<< HEAD
 def _assert_customer_agreement_response_correct(response, customer_agreement):
     """
     Helper for asserting that the response for a customer agreement matches the object's values.
@@ -236,10 +235,7 @@
         _assert_subscription_response_correct(response_subscription, agreement_subscription)
 
 
-def _assert_subscription_response_correct(response, subscription):
-=======
 def _assert_subscription_response_correct(response, subscription, expected_days_until_renewal_expiration=None):
->>>>>>> f3f2bcdd
     """
     Helper for asserting that the response for a subscription matches the object's values.
     """
@@ -381,12 +377,8 @@
     specified by the query parameter.
     """
     enterprise_customer_uuid = uuid4()
-<<<<<<< HEAD
     first_subscription, second_subscription, _ = _create_subscription_plans(enterprise_customer_uuid)
-=======
-    first_subscription, second_subscription = _create_subscription_plans(enterprise_customer_uuid)
     third_subscription = _create_subscription_with_renewal(enterprise_customer_uuid)
->>>>>>> f3f2bcdd
     _assign_role_via_jwt_or_db(api_client, staff_user, enterprise_customer_uuid, boolean_toggle)
 
     response = _subscriptions_list_request(api_client, staff_user, enterprise_customer_uuid=enterprise_customer_uuid)
