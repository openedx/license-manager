--- conflicted
+++ resolved
@@ -4685,8 +4685,4 @@
         self.assertIn("count", response.data)
         self.assertIn("results", response.data)
         self.assertEqual(response.data["count"], 1)
-<<<<<<< HEAD
-        self.assertEqual(response.data["results"][0]["status"], "assigned") 
-=======
-        self.assertEqual(response.data["results"][0]["status"], "assigned")
->>>>>>> a02e4182
+        self.assertEqual(response.data["results"][0]["status"], "assigned")