--- conflicted
+++ resolved
@@ -14,11 +14,7 @@
     # via
     #   -r requirements/base.txt
     #   django
-<<<<<<< HEAD
-astroid==2.11.6
-=======
 astroid==2.11.7
->>>>>>> c78f694c
     # via
     #   pylint
     #   pylint-celery
@@ -35,19 +31,11 @@
     # via
     #   -r requirements/base.txt
     #   celery
-<<<<<<< HEAD
-boto3==1.24.19
-    # via
-    #   -r requirements/base.txt
-    #   django-ses
-botocore==1.27.19
-=======
 boto3==1.24.44
     # via
     #   -r requirements/base.txt
     #   django-ses
 botocore==1.27.44
->>>>>>> c78f694c
     # via
     #   -r requirements/base.txt
     #   boto3
@@ -112,11 +100,7 @@
     #   -r requirements/base.txt
     #   coreapi
     #   drf-yasg
-<<<<<<< HEAD
-coverage[toml]==6.4.1
-=======
 coverage[toml]==6.4.2
->>>>>>> c78f694c
     # via
     #   -r requirements/test.in
     #   pytest-cov
@@ -187,11 +171,7 @@
     # via
     #   -c requirements/common_constraints.txt
     #   -r requirements/base.txt
-<<<<<<< HEAD
-django-waffle==2.5.0
-=======
 django-waffle==2.6.0
->>>>>>> c78f694c
     # via
     #   -r requirements/base.txt
     #   edx-django-utils
@@ -253,15 +233,9 @@
     # via -r requirements/base.txt
 factory-boy==3.2.1
     # via -r requirements/test.in
-<<<<<<< HEAD
-faker==13.14.0
-    # via factory-boy
-fastavro==1.5.2
-=======
 faker==13.15.1
     # via factory-boy
 fastavro==1.5.4
->>>>>>> c78f694c
     # via
     #   -r requirements/base.txt
     #   openedx-events
@@ -320,11 +294,7 @@
     #   analytics-python
 mysqlclient==2.1.1
     # via -r requirements/base.txt
-<<<<<<< HEAD
-newrelic==7.14.0.177
-=======
 newrelic==7.16.0.178
->>>>>>> c78f694c
     # via
     #   -r requirements/base.txt
     #   edx-django-utils
@@ -382,11 +352,7 @@
     #   edx-drf-extensions
     #   edx-rest-api-client
     #   social-auth-core
-<<<<<<< HEAD
-pylint==2.14.3
-=======
 pylint==2.14.5
->>>>>>> c78f694c
     # via
     #   edx-lint
     #   pylint-celery
@@ -452,11 +418,7 @@
     # via
     #   -c requirements/constraints.txt
     #   -r requirements/base.txt
-<<<<<<< HEAD
-requests==2.28.0
-=======
 requests==2.28.1
->>>>>>> c78f694c
     # via
     #   -r requirements/base.txt
     #   analytics-python
@@ -536,15 +498,9 @@
     #   coverage
     #   pylint
     #   pytest
-<<<<<<< HEAD
-tomlkit==0.11.0
-    # via pylint
-typing-extensions==4.2.0
-=======
 tomlkit==0.11.1
     # via pylint
 typing-extensions==4.3.0
->>>>>>> c78f694c
     # via
     #   astroid
     #   pylint
